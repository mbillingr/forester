--- conflicted
+++ resolved
@@ -155,11 +155,7 @@
             }
 
             // stop early if we find a perfect split
-<<<<<<< HEAD
-            if best_criterion  == 0.0 {
-=======
             if best_criterion == 0.0 {
->>>>>>> 4f90756d
                 break
             }
         }
